extern crate rand;

#[cfg(not(feature = "logs"))]
extern crate rayon;
#[cfg(not(feature = "logs"))]
use algorithms::infix_solvers::rayon::prelude::ParallelSlice;
#[cfg(feature = "logs")]
extern crate rayon as real_rayon;
#[cfg(feature = "logs")]
use algorithms::infix_solvers::real_rayon::prelude::ParallelSlice;
#[cfg(feature = "logs")]
extern crate rayon_logs as rayon;

use rayon::prelude::*;

#[cfg(feature = "logs")]
use rayon::sequential_task;
use {Divisible, EdibleSlice, Policy};

pub struct InfixSlice<'a> {
    input: EdibleSlice<'a, Token>,
    output: PartialProducts,
}
#[derive(Debug)]
pub struct PartialProducts {
    products: Vec<u64>,
}

impl PartialProducts {
    fn new() -> Self {
        PartialProducts { products: vec![1] }
    }
    fn fuse(mut self, other: Self) -> Self {
        *self.products.last_mut().unwrap() *= other.products.first().unwrap();
        self.products.extend(&other.products[1..]);
        self.reduce_products();
        self
    }
    fn evaluate(self) -> u64 {
        self.products.iter().sum::<u64>()
    }
    fn update_product(&mut self, num: u64) {
        let len = self.products.len();
        self.products[len - 1] *= num;
    }
    fn append_product(&mut self) {
        if self.products.len() == 3 {
            self.products[1] += self.products[2];
            self.products[2] = 1;
        } else {
            self.products.push(1);
        }
    }
    fn reduce_products(&mut self) {
        if self.products.len() > 3 {
            let sum: u64 = self.products[1..self.products.len() - 1]
                .iter()
                .sum::<u64>();
            self.products = vec![
                self.products[0],
                sum,
                self.products[self.products.len() - 1],
            ];
        }
    }
}

impl<'a> Divisible for InfixSlice<'a> {
    fn len(&self) -> usize {
        self.input.len()
    }
    fn split(self) -> (Self, Self) {
        let (left_part, right_part) = self.input.split();
        (
            InfixSlice {
                input: left_part,
                output: self.output,
            },
            InfixSlice {
                input: right_part,
                output: PartialProducts::new(),
            },
        )
    }
}

#[derive(Debug, PartialEq)]
pub enum Token {
    Mult,
    Add,
    Num(u64),
}

pub fn vec_gen() -> Vec<Token> {
    let size = 4_000_000;
    let expr = (1..size)
        .enumerate()
        .map(|(pos, num)| {
            if pos % 2 == 0 {
                Token::Num(num % 5)
            } else {
                let temp: u32 = rand::random();
                if temp % 10 == 0 {
                    Token::Add
                } else {
                    Token::Mult
                }
            }
        })
        .collect::<Vec<Token>>();
    expr
}

pub fn solver_seq(inp: &[Token]) -> u64 {
    let ans = inp.iter().fold((0, 1), |tup, elem| match elem {
        Token::Add => (tup.0 + tup.1, 1),
        Token::Mult => tup,
        Token::Num(i) => (tup.0, tup.1 * *i),
    });
    ans.0 + ans.1
}
//Not logged by rayon_logs.
pub fn solver_par_split(inp: &[Token]) -> u64 {
    inp.as_parallel_slice()
        .par_split(|tok| *tok == Token::Add)
        .map(|slice| {
            // It's tricky because rayon-logs does not support par_split right now
            #[cfg(not(feature = "logs"))]
            let iterator = slice.into_par_iter();
            #[cfg(feature = "logs")]
            let iterator = ::algorithms::infix_solvers::real_rayon::prelude::IntoParallelIterator::into_par_iter(slice);
            iterator
                .filter_map(|tok| match tok {
                    Token::Mult | Token::Add => None,
                    Token::Num(i) => Some(i),
                })
                .product::<u64>()
        })
        .sum::<u64>()
}
//Logged
pub fn solver_par_fold(inp: &[Token]) -> u64 {
    inp.into_par_iter()
        .fold(
            || PartialProducts::new(),
            |mut products, tok| match *tok {
                Token::Num(i) => {
                    products.update_product(i);
                    products
                }
                Token::Add => {
                    products.append_product();
                    products
                }
                Token::Mult => products,
            },
        )
        .reduce(|| PartialProducts::new(), |left, right| left.fuse(right))
        .evaluate()
}

//this is the work function
fn infix(input_slice: &mut EdibleSlice<Token>, output: &mut PartialProducts, limit: usize) {
    input_slice.iter().take(limit).for_each(|tok| match tok {
        Token::Num(i) => output.update_product(*i),
        Token::Add => output.append_product(),
        Token::Mult => {}
    });
}

pub fn solver_adaptive(inp: &Vec<Token>, policy: Policy) -> u64 {
    let input = InfixSlice {
        input: EdibleSlice::new(inp),
        output: PartialProducts::new(),
    };
    input
<<<<<<< HEAD
        .work(|mut input, limit| {
            infix(&mut input.input, &mut input.output, limit);
            input
        }).map(|slice| slice.output)
        .reduce(|left, right| left.fuse(right), policy)
=======
        .work(
            |mut input, limit| {
                #[cfg(feature = "logs")]
                sequential_task(0, limit, || {
                    infix(&mut input.input, &mut input.output, limit)
                });
                #[cfg(not(feature = "logs"))]
                infix(&mut input.input, &mut input.output, limit);
                input
            },
            |slice| slice.output,
            |left, right| left.fuse(right),
            policy,
        )
>>>>>>> e83cba7a
        .evaluate()
}<|MERGE_RESOLUTION|>--- conflicted
+++ resolved
@@ -106,8 +106,7 @@
                     Token::Mult
                 }
             }
-        })
-        .collect::<Vec<Token>>();
+        }).collect::<Vec<Token>>();
     expr
 }
 
@@ -154,8 +153,7 @@
                 }
                 Token::Mult => products,
             },
-        )
-        .reduce(|| PartialProducts::new(), |left, right| left.fuse(right))
+        ).reduce(|| PartialProducts::new(), |left, right| left.fuse(right))
         .evaluate()
 }
 
@@ -174,27 +172,15 @@
         output: PartialProducts::new(),
     };
     input
-<<<<<<< HEAD
         .work(|mut input, limit| {
+            #[cfg(feature = "logs")]
+            sequential_task(0, limit, || {
+                infix(&mut input.input, &mut input.output, limit)
+            });
+            #[cfg(not(feature = "logs"))]
             infix(&mut input.input, &mut input.output, limit);
             input
         }).map(|slice| slice.output)
         .reduce(|left, right| left.fuse(right), policy)
-=======
-        .work(
-            |mut input, limit| {
-                #[cfg(feature = "logs")]
-                sequential_task(0, limit, || {
-                    infix(&mut input.input, &mut input.output, limit)
-                });
-                #[cfg(not(feature = "logs"))]
-                infix(&mut input.input, &mut input.output, limit);
-                input
-            },
-            |slice| slice.output,
-            |left, right| left.fuse(right),
-            policy,
-        )
->>>>>>> e83cba7a
         .evaluate()
 }