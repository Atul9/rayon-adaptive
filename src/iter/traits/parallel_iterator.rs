--- conflicted
+++ resolved
@@ -12,17 +12,12 @@
 use std::cmp::max;
 use std::f32;
 use std::iter;
+use crate::iter::Try;
 use std::iter::{empty, successors};
 use std::marker::PhantomData;
-<<<<<<< HEAD
-use std::ops::Try;
-use std::sync::atomic::AtomicBool;
-use std::sync::atomic::Ordering; // nightly
-=======
 use std::sync::atomic::Ordering;
 use std::sync::atomic::{AtomicBool, AtomicUsize};
 use std::sync::Arc;
->>>>>>> c6b4ba9a
 
 /// This traits enables to implement all basic methods for all type of iterators.
 pub trait ParallelIterator: Divisible + Send {
