//! Iterator governing traits.
use crate::divisibility::{BasicPower, BlockedPower, BlockedPowerOrMore, IndexedPower};
use crate::help::{Help, Retriever};
use crate::iter::{
    ByBlocks, Cap, Filter, FilterMap, FlatMap, FlatMapSeq, Fold, Interruptible, IteratorFold, Map,
    WithPolicy, Zip,
};
use crate::prelude::*;
use crate::schedulers::schedule;
use crate::schedulers_interruptible::schedule_interruptible;
use crate::Policy;
use std::cmp::max;
use std::f32;
use std::iter;
use crate::iter::Try;
use std::iter::{empty, successors};
use std::marker::PhantomData;
use std::sync::atomic::Ordering;
use std::sync::atomic::{AtomicBool, AtomicUsize};
use std::sync::Arc;

/// This traits enables to implement all basic methods for all type of iterators.
pub trait ParallelIterator: Divisible + Send {
    /// This registers the type of output produced (it IS the item of the SequentialIterator).
    type Item: Send;
    /// This registers the type of iterators produced.
    type SequentialIterator: Iterator<Item = Self::Item>;
    /// Convert ourselves to a standard sequential iterator.
    fn to_sequential(self) -> Self::SequentialIterator;
    /// Give us a sequential iterator corresponding to `size` iterations.
    fn extract_iter(&mut self, size: usize) -> Self::SequentialIterator;
    /// Return current scheduling `Policy`.
    fn policy(&self) -> Policy {
        Policy::DefaultPolicy
    }

    /// Return an iterator on sizes of all macro blocks.
    fn blocks_sizes(&mut self) -> Box<Iterator<Item = usize>> {
        Box::new(empty())
    }

    /// Filter iterator with given closure.
    /// If your power was indexed it's not the case anymore.
    fn filter<P>(self, filter_op: P) -> Filter<Self, P>
    where
        P: Fn(&Self::Item) -> bool + Sync + Send,
    {
        Filter {
            base: self,
            filter_op,
        }
    }

    /// Parallel flat_map with a map to sequential iterators.
    fn flat_map_seq<F: Clone, PI>(self, map_op: F) -> FlatMapSeq<Self, F>
    where
        F: Fn(Self::Item) -> PI + Sync + Send,
        PI: IntoIterator,
        PI::Item: Send,
    {
        FlatMapSeq { base: self, map_op }
    }

    /// Parallel flat_map with a map to parallel iterators.
    ///
    /// Example:
    ///
    /// ```
    /// use rayon_adaptive::prelude::*;
    /// assert_eq!((2u64..5).into_par_iter().flat_map(|i| (1..i)).collect::<Vec<_>>(), vec![1, 1, 2, 1, 2, 3])
    /// ```
    fn flat_map<F: Clone, INTO>(self, map_op: F) -> FlatMap<Self, INTO::Iter, F>
    where
        F: Fn(Self::Item) -> INTO + Sync + Send,
        INTO: IntoParallelIterator,
        INTO::Item: Send,
    {
        FlatMap::OuterIterator(self, map_op)
    }

    /// Fold each sequential iterator into a single value.
    /// See the max method below as a use case.
    fn iterator_fold<R, F>(self, fold_op: F) -> IteratorFold<Self, F>
    where
        R: Sized + Send,
        F: Fn(Self::SequentialIterator) -> R + Send + Clone,
    {
        IteratorFold {
            iterator: self,
            fold: fold_op,
        }
    }
    /// Sets scheduling policy.
    fn with_policy(self, policy: Policy) -> WithPolicy<Self> {
        WithPolicy {
            policy,
            iterator: self,
        }
    }
    /// Sets the macro-blocks sizes.
    fn by_blocks<I: Iterator<Item = usize> + Send + 'static>(self, sizes: I) -> ByBlocks<Self> {
        ByBlocks {
            sizes_iterator: Some(Box::new(sizes)),
            iterator: self,
        }
    }
    /// Reduce with call to scheduler.
    fn reduce<OP, ID>(mut self, identity: ID, op: OP) -> Self::Item
    where
        OP: Fn(Self::Item, Self::Item) -> Self::Item + Sync,
        ID: Fn() -> Self::Item + Sync,
    {
        let policy = self.policy();
        let sizes = self.blocks_sizes();
        schedule(policy, &mut self.blocks(sizes), &identity, &op)
    }
<<<<<<< HEAD
    ///
    /// Reduces the items in the iterator into one item using a fallible op.
    /// call to sechuler interruptible
    ///
    fn try_reduce<T, OP, ID>(self, identity: ID, op: OP) -> Self::Item
    where
        OP: Fn(T, T) -> Self::Item + Sync + Send,
        ID: Fn() -> T + Sync + Send,
        Self::Item: Try<Ok = T>,
    {
        let policy = self.policy();
        schedule_interruptible(policy, self, &identity, &op)
    }

=======
    /// Get a sequential iterator on items produced in parallel.
    /// This iterator has the added bonus to be lazy on the blocks
    /// which means it will not consume more blocks than the strict minimum.
    fn reduced_iter(
        mut self,
    ) -> std::iter::FlatMap<
        crate::divisibility::BlocksIterator<Self, Box<Iterator<Item = usize>>>,
        std::iter::Flatten<std::collections::linked_list::IntoIter<Vec<Self::Item>>>,
        fn(Self) -> std::iter::Flatten<std::collections::linked_list::IntoIter<Vec<Self::Item>>>,
    > {
        let sizes = self.blocks_sizes();
        self.blocks(sizes).flat_map(|b| {
            b.fold(Vec::new, |mut v, e| {
                v.push(e);
                v
            })
            .map(|v| std::iter::once(v).collect::<std::collections::LinkedList<Vec<Self::Item>>>())
            .reduce(std::collections::LinkedList::new, |mut l1, mut l2| {
                l1.append(&mut l2);
                l1
            })
            .into_iter()
            .flatten()
        })
    }
>>>>>>> b4ca78b2
    /// Return the max of all elements.
    ///
    /// # Example
    ///
    /// ```
    /// use rayon_adaptive::prelude::*;
    /// assert_eq!((0u64..100).into_par_iter().max(), Some(99))
    /// ```
    fn max(self) -> Option<Self::Item>
    where
        Self::Item: Ord,
    {
        self.iterator_fold(Iterator::max).reduce(|| None, max)
    }
    /// Fold parallel iterator. Self will be split dynamically. Each part gets folded
    /// independantly. We get back a `ParallelIterator` on all results of all sequential folds.
    ///
    /// Let's see for example a manual vector creation (not optimized, don't do that).
    /// Example:
    ///
    /// ```
    /// use rayon_adaptive::prelude::*;
    /// assert_eq!(
    ///     (0u64..100).into_par_iter().fold(Vec::new, |mut v, i| {
    ///         v.push(i);
    ///         v
    ///     })
    ///         .reduce(Vec::new, |mut v1, v2| {
    ///             v1.extend(v2);
    ///             v1
    ///         }),
    ///     (0u64..100).collect::<Vec<u64>>()
    /// )
    /// ```
    fn fold<T, ID, F>(self, identity: ID, fold_op: F) -> Fold<Self, T, ID, F>
    where
        F: Fn(T, Self::Item) -> T + Sync + Send + Clone,
        ID: Fn() -> T + Sync + Send + Clone,
        T: Send,
    {
        Fold {
            remaining_input: self,
            current_output: Some(identity()),
            identity,
            fold_op,
        }
    }
    /// Cap the number of threads executing us to given number.
    /// We will automatically switch to an adaptive scheduling policy.
    /// TODO: small pb right now, if we iterate by blocks we get one
    /// less thread ?
    /// TODO: fix that by always iterating by blocks and adding one to the limit.
    ///
    /// Example:
    /// ```
    /// // let's cap to two threads and manually check we never get more.
    /// use rayon_adaptive::prelude::*;
    /// use rayon_adaptive::Policy;
    /// use std::sync::atomic::{AtomicUsize, Ordering};
    /// let count = AtomicUsize::new(0);
    /// (0..1_000_000u64).into_par_iter().with_policy(Policy::Adaptive(1000, 50_000)).cap(2).for_each(|_| {
    ///     let other_threads = count.fetch_add(1, Ordering::SeqCst);
    ///     assert!(other_threads < 2);
    ///     count.fetch_sub(1, Ordering::SeqCst);
    /// })
    /// ```
    fn cap(self, limit: usize) -> Cap<Self> {
        Cap {
            iterator: self,
            count: Arc::new(AtomicUsize::new(0)),
            limit,
        }
    }
    /// filter map
    fn filter_map<Predicate, R>(self, filter_op: Predicate) -> FilterMap<Self, Predicate>
    where
        Predicate: Fn(Self::Item) -> Option<R> + Sync + Send + Clone,
        R: Send,
    {
        FilterMap {
            base: self,
            filter_op,
        }
    }
    /// Map each element of the `ParallelIterator`.
    /// Example:
    ///
    /// ```
    /// use rayon_adaptive::prelude::*;
    /// assert_eq!(
    ///     (0u64..100).into_par_iter().map(|i| i*2).max(),
    ///     Some(198)
    /// )
    /// ```
    fn map<F, R>(self, map_op: F) -> Map<Self, F>
    where
        F: Fn(Self::Item) -> R + Sync + Send + Clone,
        R: Send,
    {
        Map {
            iter: self,
            f: map_op,
        }
    }

    /// Turn a parallel iterator into a collection.
    ///
    /// Example:
    /// ```
    /// use rayon_adaptive::prelude::*;
    /// assert_eq!((1u64..4).into_par_iter().collect::<Vec<_>>(), vec![1,2,3])
    /// ```
    fn collect<C: FromParallelIterator<Self::Item>>(self) -> C {
        C::from_par_iter(self)
    }

    /// Apply closure to each element.
    ///
    /// Example:
    /// ```
    /// use rayon_adaptive::prelude::*;
    /// let mut v = vec![0, 1, 1, 0, 0];
    /// v.as_mut_slice().into_par_iter().for_each(|e| *e = 1 - *e);
    /// assert_eq!(v, vec![1, 0, 0, 1, 1])
    /// ```
    fn for_each<OP>(self, op: OP)
    where
        OP: Fn(Self::Item) + Sync,
    {
        self.map(|e| {
            op(e);
        })
        .reduce(|| (), |_, _| ())
    }
    /// Tests if every elements matches a predicate
    ///
    /// Example:
    /// ```
    /// use rayon_adaptive::prelude::*;
    /// assert!((1u64..25).into_par_iter().all(|x| x > 0));
    /// assert!(!(0u64..25).into_par_iter().all(|x| x > 2));
    /// ```
    fn all<F>(mut self, f: F) -> bool
    where
        F: Fn(Self::Item) -> bool + Sync,
    {
        let size_entry = self.base_length().unwrap();
        let p = rayon::current_num_threads();
        let sizes_block = self.blocks_sizes();
        let mut policy = self.policy();
        policy = match policy {
            Policy::DefaultPolicy => {
                // if the user did not explicitely choose a scheduling policy we are going to choose one for him.
                // this is worthwhile here because this algorithm benefits from adaptive policies.
                if (((p as f64).log(2.0).ceil() as usize) * p * p * 100) < size_entry {
                    policy = Policy::Adaptive(((size_entry as f32).log2() * 2.0) as usize, 10_000);
                    policy
                } else {
                    policy // the size is too small for adaptive algorithms which work a little BEFORE dividing.
                }
            }
            _ => policy,
        };

        self.with_policy(policy)
            .blocks(sizes_block.chain(successors(Some(10_000usize * 2), |n| n.checked_mul(2))))
            .all(|block| {
                let b = AtomicBool::new(true);
                let i = Interruptible {
                    iterator: block,
                    keepexec: &b,
                };
                i.iterator_fold(|mut i| {
                    if !(i.all(&f)) {
                        b.store(false, Ordering::Relaxed);
                    }
                })
                .reduce(|| (), |_, _| ());
                b.load(Ordering::Relaxed)
            })
    }
    ///
    /// Test Function for all using schecule with boolean
    ///
    ///
    ///
    ///
    fn allscheduling<F>(self, f: F) -> bool
    where
        F: Fn(Self::Item) -> bool + Sync,
    {
        let f_ref = &f;
        match self
            .iterator_fold(|mut i| if i.all(f_ref) { Ok(()) } else { Err(()) })
            .try_reduce(|| (), |_, _| Ok(()))
        {
            // TODO
            Ok(_) => true,
            Err(_) => false,
        }
    }

    ///
    ///  Applies this closure to each element of the iterator, and if any of them return true, then so does any().
    /// If they all return false, it returns false.
    ///  Example:
    /// ```
    /// use rayon_adaptive::prelude::*;
    /// assert!((1u64..25).into_par_iter().any(|x| x > 0));
    /// assert!(!(0u64..25).into_par_iter().any(|x| x > 26));
    /// ```
    fn any<F>(self, f: F) -> bool
    where
        F: Fn(Self::Item) -> bool + Sync,
    {
        !self.all(|i| !f(i))
    }
}

/// Here go all methods for basic power only.
pub trait BasicParallelIterator: ParallelIterator {
    /// slow find
    fn find(self) {
        unimplemented!()
    }
}

/// Here go all methods for blocked power only.
pub trait BlockedParallelIterator: ParallelIterator {
    /// slow find
    fn find(self) {
        unimplemented!()
    }
}

/// Here go all methods for indexed.
pub trait IndexedParallelIterator: ParallelIterator {
    /// zip two iterators
    ///
    /// Example:
    ///
    /// ```
    /// use rayon_adaptive::prelude::*;
    /// let mut v = vec![0u64; 10_000];
    /// v.as_mut_slice().into_par_iter().zip((0..10_000u64).into_par_iter()).for_each(|(o, e)| *o = e);
    /// assert_eq!(v, (0..10_000).collect::<Vec<u64>>());
    /// ```
    fn zip<Z>(self, zip_op: Z) -> Zip<Self, Z::Iter>
    where
        Z: IntoParallelIterator,
        Z::Iter: ParallelIterator<Power = IndexedPower>,
    {
        Zip {
            a: self,
            b: zip_op.into_par_iter(),
        }
    }
}

/// Here go all methods specialized for iterators which have a power at least Blocked.
pub trait BlockedOrMoreParallelIterator: ParallelIterator {
    /// fast find, by blocks
    ///
    /// Example:
    ///
    /// ```
    /// use rayon_adaptive::prelude::*;
    /// assert_eq!((1..).into_par_iter().find_first(|&x| x%10 == 0), Some(10));
    /// ```
    fn find_first<P>(self, predicate: P) -> Option<Self::Item>
    where
        P: Fn(&Self::Item) -> bool + Sync,
    {
        self.blocks(successors(Some(1), |p| Some(2 * p)))
            .map(|b| {
                b.iterator_fold(|mut i| i.find(&predicate))
                    .reduce(|| None, Option::or)
            })
            .filter_map(|o| o)
            .next()
    }

    /// Fully adaptive algorithms where one sequential worker is helped by other threads.
    fn with_help<C, H>(self, help_op: H) -> Help<Self, C>
    where
        C: Send,
        H: Fn(iter::Flatten<Retriever<Self, C>>) -> C + Sync + 'static, // TODO how bad is this 'static ?
    {
        Help {
            iterator: self,
            help_op: Box::new(help_op),
            phantom: PhantomData,
        }
    }
}

impl<I: ParallelIterator<Power = BasicPower>> BasicParallelIterator for I {}
impl<I: ParallelIterator<Power = BlockedPower>> BlockedParallelIterator for I {}
impl<I: ParallelIterator<Power = IndexedPower>> IndexedParallelIterator for I {}
impl<P: BlockedPowerOrMore, I: ParallelIterator<Power = P>> BlockedOrMoreParallelIterator for I {}<|MERGE_RESOLUTION|>--- conflicted
+++ resolved
@@ -1,6 +1,7 @@
 //! Iterator governing traits.
 use crate::divisibility::{BasicPower, BlockedPower, BlockedPowerOrMore, IndexedPower};
 use crate::help::{Help, Retriever};
+use crate::iter::Try;
 use crate::iter::{
     ByBlocks, Cap, Filter, FilterMap, FlatMap, FlatMapSeq, Fold, Interruptible, IteratorFold, Map,
     WithPolicy, Zip,
@@ -12,7 +13,6 @@
 use std::cmp::max;
 use std::f32;
 use std::iter;
-use crate::iter::Try;
 use std::iter::{empty, successors};
 use std::marker::PhantomData;
 use std::sync::atomic::Ordering;
@@ -114,7 +114,7 @@
         let sizes = self.blocks_sizes();
         schedule(policy, &mut self.blocks(sizes), &identity, &op)
     }
-<<<<<<< HEAD
+
     ///
     /// Reduces the items in the iterator into one item using a fallible op.
     /// call to sechuler interruptible
@@ -129,7 +129,6 @@
         schedule_interruptible(policy, self, &identity, &op)
     }
 
-=======
     /// Get a sequential iterator on items produced in parallel.
     /// This iterator has the added bonus to be lazy on the blocks
     /// which means it will not consume more blocks than the strict minimum.
@@ -155,7 +154,7 @@
             .flatten()
         })
     }
->>>>>>> b4ca78b2
+
     /// Return the max of all elements.
     ///
     /// # Example
