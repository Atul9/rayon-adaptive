extern crate rayon_adaptive;
use rayon_adaptive::*;
#[cfg(not(feature = "logs"))]
extern crate rayon;
#[cfg(feature = "logs")]
extern crate rayon_logs as rayon;
extern crate time;
<<<<<<< HEAD
//use rayon_logs::Comparator;
=======

>>>>>>> e6866927
use rayon::ThreadPoolBuilder;
const NUM_THREADS: usize = 3;

fn main() {
<<<<<<< HEAD
    #[cfg(feature = "logs")]
    {
        let testin = vec_gen();
        let pool = ThreadPoolBuilder::new()
            .num_threads(NUM_THREADS)
            .build()
            .expect("Pool creation failed");

        let answer = solver_seq(&testin);
        let comparator = pool.compare();
        let res = comparator
            .attach_algorithm_with_setup(
                String::from("sequential"),
                || vec_gen(),
                |vec| {
                    solver_seq(&vec);
                },
            )
            .attach_algorithm_with_setup(
                String::from("adaptive"),
                || vec_gen(),
                |vec| {
                    solver_adaptive(&vec, Policy::Adaptive(1000));
                },
            )
            .attach_algorithm(String::from("rayon split"), || {
                let count = solver_par_split(&testin);
                assert_eq!(count, answer);
            })
            .attach_algorithm(String::from("rayon fold"), || {
                let count = solver_par_fold(&testin);
                assert_eq!(count, answer);
            })
            .generate_logs("comparisons.html");
        res.expect("comparison failed");
    }
    #[cfg(feature = "logs")]
    {
        let testin = vec_gen();
        let pool = ThreadPoolBuilder::new()
            .num_threads(NUM_THREADS)
            .build_global()
            .expect("Pool creation failed");

        let answer = solver_seq(&testin);
        let adapt_ans = solver_adaptive(&testin, Policy::Adaptive(1000));
        let parsplit_ans = solver_par_split(&testin);
        let parfold_ans = solver_par_fold(&testin);
        assert_eq!(answer, adapt_ans);
        assert_eq!(answer, parsplit_ans);
        assert_eq!(answer, parfold_ans);
=======
    let random_expression = vec_gen();
    let pool = ThreadPoolBuilder::new()
        .num_threads(NUM_THREADS)
        .build()
        .expect("Pool creation failed");

    let answer = solver_seq(&random_expression);

    #[cfg(feature = "logs")]
    {
        pool.compare(
            "sequential",
            "adaptive",
            || {
                let count = solver_seq(&random_expression);
                assert_eq!(count, answer);
            },
            || {
                let count = solver_adaptive(&random_expression, Policy::Adaptive(1000));
                assert_eq!(count, answer);
            },
            "seq_adapt.html",
        ).expect("logging failed");

        pool.compare(
            "adaptive",
            "rayon split",
            || {
                let count = solver_adaptive(&random_expression, Policy::Adaptive(1000));
                assert_eq!(count, answer);
            },
            || {
                let count = solver_par_split(&random_expression);
                assert_eq!(count, answer);
            },
            "adapt_split.html",
        ).expect("logging failed");
        pool.compare(
            "adaptive",
            "rayon fold",
            || {
                let count = solver_adaptive(&random_expression, Policy::Adaptive(1000));
                assert_eq!(count, answer);
            },
            || {
                let count = solver_par_fold(&random_expression);
                assert_eq!(count, answer);
            },
            "adapt_fold.html",
        ).expect("logging failed");
    }

    #[cfg(feature = "logs")]
    {
        let count = solver_adaptive(&random_expression, Policy::Adaptive(1000));
        assert_eq!(count, answer);
>>>>>>> e6866927
    }
}<|MERGE_RESOLUTION|>--- conflicted
+++ resolved
@@ -5,124 +5,57 @@
 #[cfg(feature = "logs")]
 extern crate rayon_logs as rayon;
 extern crate time;
-<<<<<<< HEAD
-//use rayon_logs::Comparator;
-=======
-
->>>>>>> e6866927
 use rayon::ThreadPoolBuilder;
 const NUM_THREADS: usize = 3;
 
 fn main() {
-<<<<<<< HEAD
+    let testin = vec_gen();
+    let answer = solver_seq(&testin);
     #[cfg(feature = "logs")]
     {
-        let testin = vec_gen();
         let pool = ThreadPoolBuilder::new()
             .num_threads(NUM_THREADS)
             .build()
             .expect("Pool creation failed");
 
-        let answer = solver_seq(&testin);
-        let comparator = pool.compare();
-        let res = comparator
+        pool.compare()
             .attach_algorithm_with_setup(
-                String::from("sequential"),
+                "sequential",
                 || vec_gen(),
                 |vec| {
                     solver_seq(&vec);
                 },
             )
             .attach_algorithm_with_setup(
-                String::from("adaptive"),
+                "adaptive",
                 || vec_gen(),
                 |vec| {
                     solver_adaptive(&vec, Policy::Adaptive(1000));
                 },
             )
-            .attach_algorithm(String::from("rayon split"), || {
+            .attach_algorithm("rayon split", || {
                 let count = solver_par_split(&testin);
                 assert_eq!(count, answer);
             })
-            .attach_algorithm(String::from("rayon fold"), || {
+            .attach_algorithm("rayon fold", || {
                 let count = solver_par_fold(&testin);
                 assert_eq!(count, answer);
             })
-            .generate_logs("comparisons.html");
-        res.expect("comparison failed");
+            .generate_logs("comparisons.html")
+            .expect("comparison failed");
     }
-    #[cfg(feature = "logs")]
+    #[cfg(not(feature = "logs"))]
     {
-        let testin = vec_gen();
-        let pool = ThreadPoolBuilder::new()
+        ThreadPoolBuilder::new()
             .num_threads(NUM_THREADS)
             .build_global()
             .expect("Pool creation failed");
 
-        let answer = solver_seq(&testin);
         let adapt_ans = solver_adaptive(&testin, Policy::Adaptive(1000));
         let parsplit_ans = solver_par_split(&testin);
         let parfold_ans = solver_par_fold(&testin);
         assert_eq!(answer, adapt_ans);
         assert_eq!(answer, parsplit_ans);
         assert_eq!(answer, parfold_ans);
-=======
-    let random_expression = vec_gen();
-    let pool = ThreadPoolBuilder::new()
-        .num_threads(NUM_THREADS)
-        .build()
-        .expect("Pool creation failed");
-
-    let answer = solver_seq(&random_expression);
-
-    #[cfg(feature = "logs")]
-    {
-        pool.compare(
-            "sequential",
-            "adaptive",
-            || {
-                let count = solver_seq(&random_expression);
-                assert_eq!(count, answer);
-            },
-            || {
-                let count = solver_adaptive(&random_expression, Policy::Adaptive(1000));
-                assert_eq!(count, answer);
-            },
-            "seq_adapt.html",
-        ).expect("logging failed");
-
-        pool.compare(
-            "adaptive",
-            "rayon split",
-            || {
-                let count = solver_adaptive(&random_expression, Policy::Adaptive(1000));
-                assert_eq!(count, answer);
-            },
-            || {
-                let count = solver_par_split(&random_expression);
-                assert_eq!(count, answer);
-            },
-            "adapt_split.html",
-        ).expect("logging failed");
-        pool.compare(
-            "adaptive",
-            "rayon fold",
-            || {
-                let count = solver_adaptive(&random_expression, Policy::Adaptive(1000));
-                assert_eq!(count, answer);
-            },
-            || {
-                let count = solver_par_fold(&random_expression);
-                assert_eq!(count, answer);
-            },
-            "adapt_fold.html",
-        ).expect("logging failed");
-    }
-
-    #[cfg(feature = "logs")]
-    {
-        let count = solver_adaptive(&random_expression, Policy::Adaptive(1000));
-        assert_eq!(count, answer);
->>>>>>> e6866927
     }
 }