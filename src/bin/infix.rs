--- conflicted
+++ resolved
@@ -3,15 +3,10 @@
 extern crate rayon_adaptive;
 extern crate rayon_logs;
 extern crate time;
-<<<<<<< HEAD
-use rayon::prelude::*;
-=======
 use rayon::prelude::ParallelSlice;
->>>>>>> dcfd625c
 use rayon_adaptive::*;
+use rayon_logs::prelude::*;
 use rayon_logs::ThreadPoolBuilder;
-use rayon_logs::prelude::*;
-use time::*;
 use {Divisible, EdibleSlice, Policy};
 
 struct InfixSlice<'a> {
@@ -21,28 +16,16 @@
 #[derive(Debug)]
 struct PartialProducts {
     products: Vec<u64>,
-<<<<<<< HEAD
-=======
-    len: usize,
->>>>>>> dcfd625c
 }
 
 impl PartialProducts {
     fn new() -> Self {
-<<<<<<< HEAD
         PartialProducts { products: vec![1] }
-=======
-        PartialProducts {
-            products: vec![1],
-            len: 1,
-        }
->>>>>>> dcfd625c
     }
     fn evaluate(self) -> u64 {
         self.products.iter().sum::<u64>()
     }
     fn update_product(&mut self, num: u64) {
-<<<<<<< HEAD
         let len = self.products.len();
         self.products[len - 1] *= num;
     }
@@ -64,22 +47,6 @@
                 sum,
                 self.products[self.products.len() - 1],
             ];
-=======
-        let len: usize = self.len;
-        self.products[len - 1] *= num;
-    }
-    fn append_product(&mut self) {
-        self.products.push(1);
-        self.len += 1;
-    }
-    fn reduce_products(&mut self) {
-        if self.len <= 3 {
-            ()
-        } else {
-            let sum: u64 = self.products[1..self.len - 1].iter().sum::<u64>();
-            self.products = vec![self.products[0], sum, self.products[self.len - 1]];
-            self.len = 3;
->>>>>>> dcfd625c
         }
     }
 }
@@ -105,7 +72,6 @@
 
 impl Mergeable for PartialProducts {
     fn fuse(mut self, right: Self) -> Self {
-<<<<<<< HEAD
         //let leftlen = self.products.len();
         //let rightlen = right.products.len();
         *self.products.last_mut().unwrap() *= right.products.first().unwrap();
@@ -125,23 +91,6 @@
         //};
         //res.reduce_products();
         //res
-=======
-        let leftlen = self.len;
-        let rightlen = right.len;
-        let join_elem: u64 = self.products[leftlen - 1] * right.products[0];
-        self.products[leftlen - 1] = join_elem;
-        let result = self
-            .products
-            .into_iter()
-            .chain(right.products.into_iter().skip(1))
-            .collect::<Vec<u64>>();
-        let mut res = PartialProducts {
-            products: result,
-            len: leftlen + rightlen - 1,
-        };
-        res.reduce_products();
-        res
->>>>>>> dcfd625c
     }
 }
 
@@ -197,11 +146,7 @@
 }
 
 fn solver_par_fold(inp: &[Token]) -> u64 {
-<<<<<<< HEAD
-    inp.into_par_iter()
-=======
     inp.par_iter()
->>>>>>> dcfd625c
         .fold(
             || PartialProducts::new(),
             |mut products, tok| match *tok {
