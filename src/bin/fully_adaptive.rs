use rayon::current_num_threads;
use rayon_adaptive::atomiclist::{AtomicLink, AtomicList};
use rayon_adaptive::fuse_slices;
use rayon_adaptive::prelude::*;
use rayon_adaptive::smallchannel::small_channel;
use rayon_adaptive::utils::powers;
use std::cmp::min;
use std::iter::{once, repeat};
use std::sync::atomic::{AtomicBool, Ordering};

/// by default, min block size is log(n)
fn default_min_block_size(n: usize) -> usize {
    (n as f64).log(2.0).floor() as usize
}

/// by default, max block size is sqrt(n)
fn default_max_block_size(n: usize) -> usize {
    ((n as f64).sqrt() * 10.0f64).ceil() as usize
}

/// compute a block size with the given function.
/// this allows us to ensure we enforce important bounds on sizes.
fn compute_size<F: Fn(usize) -> usize>(n: usize, sizing_function: F) -> usize {
    let p = current_num_threads();
    std::cmp::max(min(n / (2 * p), sizing_function(n)), 1)
}

/// We are going to do one big fold operation in order to compute
/// the final result.
/// Sometimes we fold on some input but sometimes we also fold
/// on intermediate outputs.
/// Having an enumerated type enables to conveniently iterate on both types.
enum FoldElement<I, O2> {
    Input(I),
    Output(O2),
}

fn fold_with_help<I, O1, O2, ID2, FOLD1, FOLD2, RET>(
    input: I,
    o1: O1,
    fold1: FOLD1,
    id2: ID2,
    fold2: FOLD2,
    retrieve: RET,
) -> O1
where
    I: DivisibleIntoBlocks,
    ID2: Fn() -> O2 + Sync + Send + Copy,
    O1: Send + Sync + Copy,
    O2: Send + Sync,
    FOLD1: Fn(O1, I, usize) -> (O1, I) + Sync + Send + Copy,
    FOLD2: Fn(O2, I, usize) -> (O2, I) + Sync + Send + Copy,
    RET: Fn(O1, O2) -> O1 + Sync + Send + Copy,
{
    let input_length = input.base_length();
    let macro_block_size = compute_size(input_length, default_max_block_size);
    let nano_block_size = compute_size(input_length, default_min_block_size);
    let stolen_stuffs: &AtomicList<(Option<O2>, Option<I>)> = &AtomicList::new();
    input
        .chunks(repeat(macro_block_size))
        .flat_map(|chunk| {
            once(FoldElement::Input(chunk)).chain(stolen_stuffs.iter().flat_map(|(o2, i)| {
                o2.map(|o| FoldElement::Output(o))
                    .into_iter()
                    .chain(i.map(|i| FoldElement::Input(i)).into_iter())
            }))
        })
        .fold(o1, |o1, element| match element {
            FoldElement::Input(i) => {
                master_work(o1, i, fold1, id2, fold2, stolen_stuffs, nano_block_size)
            }
            FoldElement::Output(o2) => retrieve(o1, o2),
        })
}

fn master_work<I, O1, O2, FOLD1, ID2, FOLD2>(
    init: O1,
    input: I,
    fold: FOLD1,
    id2: ID2,
    fold2: FOLD2,
    stolen_stuffs: &AtomicList<(Option<O2>, Option<I>)>,
    initial_size: usize,
) -> O1
where
    I: DivisibleIntoBlocks,
    ID2: Fn() -> O2 + Sync + Send + Copy,
    O1: Send + Sync + Copy,
    O2: Send + Sync,
    FOLD1: Fn(O1, I, usize) -> (O1, I) + Sync + Send + Copy,
    FOLD2: Fn(O2, I, usize) -> (O2, I) + Sync + Send + Copy,
{
    let stolen = &AtomicBool::new(false);
    let (sender, receiver) = small_channel();
    rayon::join(
        || {
            // let's work sequentially until stolen
            powers(initial_size)
                .take_while(|_| !stolen.load(Ordering::Relaxed))
                .try_fold((init, input), |(output, input), size| {
                    let checked_size = min(input.base_length(), size); //TODO: remove all these mins
                    if checked_size > 0 {
                        Ok(fold(output, input, checked_size))
                    } else {
                        Err(output)
                    }
                })
                .and_then(|(output, remaining_input)| -> Result<(), O1> {
                    if remaining_input.base_length() > initial_size {
                        let (my_half, his_half) = remaining_input.divide();
                        if his_half.base_length() > 0 {
                            let stolen_node = stolen_stuffs.push_front((None, Some(his_half)));
                            sender.send(stolen_node);
                        }
                        Err(master_work(
                            output,
                            my_half,
                            fold,
                            id2,
                            fold2,
                            stolen_stuffs,
                            initial_size,
                        ))
                    } else {
                        let length = remaining_input.base_length();
                        Err(fold(output, remaining_input, length).0)
                    }
                })
                .unwrap_err()
        },
        || {
            stolen.store(true, Ordering::Relaxed);
            let stolen_input: Option<AtomicLink<(Option<O2>, Option<I>)>> = receiver.recv();
            if stolen_input.is_none() {
                return;
            }
            slave_work(stolen_input.unwrap(), id2, fold2, initial_size)
        },
    )
    .0
}

//TODO: put back the scope
//TODO: we could maybe avoid code duplication between master and slave with a dummy head of the
//list for the master
fn slave_work<I, O2, ID2, FOLD2>(
    node: AtomicLink<(Option<O2>, Option<I>)>,
    id2: ID2,
    fold2: FOLD2,
    initial_size: usize,
) where
    I: DivisibleIntoBlocks,
    ID2: Fn() -> O2 + Sync + Send + Copy,
    O2: Send + Sync,
    FOLD2: Fn(O2, I, usize) -> (O2, I) + Sync + Send + Copy,
{
    let stolen = &AtomicBool::new(false);
    let (sender, receiver) = small_channel();
    rayon::join(
        move || {
            let input = node.take().unwrap().1.unwrap();
            // let's work sequentially until stolen
            let work_done = powers(initial_size)
                .take_while(|_| !stolen.load(Ordering::Relaxed) && !node.requested())
                .try_fold((id2(), input), |(output2, input), size| {
                    let checked_size = min(input.base_length(), size); //TODO: remove all these mins
                    if checked_size > 0 {
                        Ok(fold2(output2, input, checked_size))
                    } else {
                        Err(output2)
                    }
<<<<<<< HEAD
                });
            match work_done {
                Ok((output2, remaining_input)) => {
                    if node.requested() {
                        // retrieval operations are prioritized over steal ops
                        node.replace((Some(output2), None))
=======
                })
                .map(|(output2, remaining_input)| {
                    if (&node).requested() {
                        // retrieval operations are prioritized over steal ops
                        (&node).replace((Some(output2), Some(remaining_input)))
                    //unimplemented!("retrieve");
>>>>>>> 1fb1c3c9
                    } else {
                        // check if enough is left
                        let length = remaining_input.base_length();
                        if length > initial_size {
                            let (my_half, his_half) = remaining_input.divide();
                            // TODO: have an empty method
                            if his_half.base_length() > 0 {
                                let stolen_node = (&node).split((None, Some(his_half)));
                                sender.send(stolen_node)
                            }
<<<<<<< HEAD
                            unimplemented!("we need to keep o2");
                            slave_work(node, id2, fold2, initial_size);
=======
                            slave_work(node.clone(), id2, fold2, initial_size);
                            unimplemented!("not ok we need to abort all")
>>>>>>> 1fb1c3c9
                        } else {
                            // just fold it locally
                            (&node).replace((Some(fold2(output2, remaining_input, length).0), None))
                        }
                    }
<<<<<<< HEAD
                }
                Err(output2) => {
                    node.replace((Some(output2), None));
                }
            }
=======
                })
                .unwrap_or_else(|output| (&node).replace((Some(output), None)));
>>>>>>> 1fb1c3c9
        },
        || {
            stolen.store(true, Ordering::Relaxed);
            // ? operator is complaining ???
            let stolen_node: Option<AtomicLink<(Option<O2>, Option<I>)>> = receiver.recv();
            if stolen_node.is_none() {
                return;
            }
            slave_work(stolen_node.unwrap(), id2, fold2, initial_size)
        },
    );
}

fn main() {
    //TODO: also provide the nicer fold api
    (2..3).for_each(|number_of_threads| {
        let pool = rayon::ThreadPoolBuilder::new()
            .num_threads(number_of_threads)
            .build()
            .expect("Thread pool build failed");
        let mut input_vector = vec![1; 100_000];
        let time_taken_ms = pool.scope(|s| {
            let start = time::precise_time_ns();
            fold_with_help(
                input_vector.as_mut_slice(),
                0,
                |last_elem_prev_slice, remaining_slice, limit| {
                    let (todo, remaining) = remaining_slice.divide_at(limit);
                    (
                        todo.iter_mut().fold(last_elem_prev_slice, |c, e| {
                            *e = *e + c;
                            e.clone()
                        }),
                        remaining,
                    )
                },
                || None,
                |possible_previous_slice: Option<&mut [u32]>, input, limit| {
                    let last_elem_prev_slice = possible_previous_slice
                        .as_ref()
                        .and_then(|c| c.last().cloned())
                        .unwrap_or(0);
                    let (todo, remaining) = input.divide_at(limit);
                    todo.iter_mut().fold(last_elem_prev_slice, |c, e| {
                        *e = *e + c;
                        e.clone()
                    });
                    (
                        possible_previous_slice
                            .map(|previous| fuse_slices(previous, todo))
                            .or_else(move || Some(todo)),
                        remaining,
                    )
                },
                |last_num, dirty_slice| {
                    if let Some(retrieved_slice) = dirty_slice {
                        let last_slice_num = retrieved_slice.last().cloned().unwrap();
                        s.spawn(move |_| {
                            retrieved_slice
                                .into_adapt_iter()
                                .for_each(|e| *e += last_num)
                        });
                        last_num + last_slice_num
                    } else {
                        last_num
                    }
                },
            );
            let end = time::precise_time_ns();
            ((end - start) as f64) / (1e6 as f64)
        });
        let expected_result: Vec<_> = (1..100_001).into_iter().collect();
        assert_eq!(input_vector, expected_result);

        println!("{}, {}", time_taken_ms, number_of_threads);
    });
}<|MERGE_RESOLUTION|>--- conflicted
+++ resolved
@@ -169,21 +169,12 @@
                     } else {
                         Err(output2)
                     }
-<<<<<<< HEAD
                 });
             match work_done {
                 Ok((output2, remaining_input)) => {
                     if node.requested() {
                         // retrieval operations are prioritized over steal ops
                         node.replace((Some(output2), None))
-=======
-                })
-                .map(|(output2, remaining_input)| {
-                    if (&node).requested() {
-                        // retrieval operations are prioritized over steal ops
-                        (&node).replace((Some(output2), Some(remaining_input)))
-                    //unimplemented!("retrieve");
->>>>>>> 1fb1c3c9
                     } else {
                         // check if enough is left
                         let length = remaining_input.base_length();
@@ -194,37 +185,25 @@
                                 let stolen_node = (&node).split((None, Some(his_half)));
                                 sender.send(stolen_node)
                             }
-<<<<<<< HEAD
                             unimplemented!("we need to keep o2");
                             slave_work(node, id2, fold2, initial_size);
-=======
-                            slave_work(node.clone(), id2, fold2, initial_size);
-                            unimplemented!("not ok we need to abort all")
->>>>>>> 1fb1c3c9
                         } else {
                             // just fold it locally
-                            (&node).replace((Some(fold2(output2, remaining_input, length).0), None))
+                            node.replace((Some(fold2(output2, remaining_input, length).0), None))
                         }
                     }
-<<<<<<< HEAD
                 }
                 Err(output2) => {
                     node.replace((Some(output2), None));
                 }
             }
-=======
-                })
-                .unwrap_or_else(|output| (&node).replace((Some(output), None)));
->>>>>>> 1fb1c3c9
         },
         || {
             stolen.store(true, Ordering::Relaxed);
-            // ? operator is complaining ???
-            let stolen_node: Option<AtomicLink<(Option<O2>, Option<I>)>> = receiver.recv();
-            if stolen_node.is_none() {
-                return;
-            }
-            slave_work(stolen_node.unwrap(), id2, fold2, initial_size)
+            let stolen_node = receiver.recv();
+            if let Some(node) = stolen_node {
+                slave_work(node, id2, fold2, initial_size)
+            }
         },
     );
 }
